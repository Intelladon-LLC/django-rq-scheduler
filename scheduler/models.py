from __future__ import unicode_literals
import importlib
from datetime import timedelta

import croniter

from django.conf import settings
from django.contrib.contenttypes.fields import GenericForeignKey, GenericRelation
from django.contrib.contenttypes.models import ContentType
from django.core.exceptions import ValidationError
from django.db import models
from django.templatetags.tz import utc
from django.utils.encoding import python_2_unicode_compatible
from django.utils.translation import ugettext_lazy as _

import django_rq
from model_utils import Choices
from model_utils.models import TimeStampedModel


@python_2_unicode_compatible
class BaseJobArg(models.Model):

    ARG_NAME = Choices(
        ('str_val', _('string')),
        ('int_val', _('int')),
        ('datetime_val', _('Datetime')),
    )
    arg_name = models.CharField(
        _('Argument Type'), max_length=12, choices=ARG_NAME, default=ARG_NAME.str_val
    )
    str_val = models.CharField(_('String Value'), blank=True, max_length=255)
    int_val = models.IntegerField(_('Int Value'), blank=True, null=True)
    datetime_val = models.DateTimeField(_('Datetime Value'), blank=True, null=True)

    content_type = models.ForeignKey(ContentType, on_delete=models.CASCADE)
    object_id = models.PositiveIntegerField()
    content_object = GenericForeignKey()

    def __repr__(self):
        return repr(self.value())

    def __str__(self):
        return str(self.value())

    def clean(self):
        self.clean_one_value()

    def clean_one_value(self):
        count = 0
        count += 1 if self.str_val != '' else 0
        count += 1 if self.int_val else 0
        count += 1 if self.datetime_val else 0
        if count == 0:
            raise ValidationError({
                'arg_name': ValidationError(
                    _('At least one arg type must have a value'), code='invalid')
            })
        if count > 1:
            raise ValidationError({
                'arg_name': ValidationError(
                    _('There are multiple arg types with values'), code='invalid')
            })

    def save(self, **kwargs):
        super(BaseJobArg, self).save(**kwargs)
        self.content_object.save()

    def delete(self, **kwargs):
        super(BaseJobArg, self).delete(**kwargs)
        self.content_object.save()

    def value(self):
        return getattr(self, self.arg_name)

    class Meta:
        abstract = True


class JobArg(BaseJobArg):
    pass


class JobKwarg(BaseJobArg):
    key = models.CharField(max_length=255)

    def __str__(self):
        key, value = self.value()
        return 'key={} value={}'.format(key, value)

    def value(self):
        return self.key, super(JobKwarg, self).value()


@python_2_unicode_compatible
class BaseJob(TimeStampedModel):

    name = models.CharField(_('name'), max_length=128, unique=True)
    callable = models.CharField(_('callable'), max_length=2048)
    callable_args = GenericRelation(JobArg, related_query_name='args')
    callable_kwargs = GenericRelation(JobKwarg, related_query_name='kwargs')
    enabled = models.BooleanField(_('enabled'), default=True)
    queue = models.CharField(_('queue'), max_length=16)
    job_id = models.CharField(
        _('job id'), max_length=128, editable=False, blank=True, null=True)
    timeout = models.IntegerField(
        _('timeout'), blank=True, null=True,
        help_text=_(
            'Timeout specifies the maximum runtime, in seconds, for the job '
            'before it\'ll be considered \'lost\'. Blank uses the default '
            'timeout.'
        )
    )
    result_ttl = models.IntegerField(
        _('result ttl'), blank=True, null=True,
        help_text=_('The TTL value (in seconds) of the job result. -1: '
                    'Result never expires, you should delete jobs manually. '
                    '0: Result gets deleted immediately. >0: Result expires '
                    'after n seconds.')
    )
    repeat = models.PositiveIntegerField(_('repeat'), blank=True, null=True)

    def __str__(self):
        return self.name

    def callable_func(self):
        path = self.callable.split('.')
        module = importlib.import_module('.'.join(path[:-1]))
        func = getattr(module, path[-1])
        if callable(func) is False:
            raise TypeError("'{}' is not callable".format(self.callable))
        return func

    def clean(self):
        self.clean_callable()
        self.clean_queue()

    def clean_callable(self):
        try:
            self.callable_func()
        except:
            raise ValidationError({
                'callable': ValidationError(
                    _('Invalid callable, must be importable'), code='invalid')
            })

    def clean_queue(self):
        queue_keys = settings.RQ_QUEUES.keys()
        if self.queue not in queue_keys:
            raise ValidationError({
                'queue': ValidationError(
                    _('Invalid queue, must be one of: {}'.format(
                        ', '.join(queue_keys))), code='invalid')
            })

    def is_scheduled(self):
<<<<<<< HEAD
        return self.job_id in self.scheduler() if self.job_id else False
=======
        return self.job_id and self.job_id in self.scheduler()
>>>>>>> 901687fe
    is_scheduled.short_description = _('is scheduled?')
    is_scheduled.boolean = True

    def save(self, **kwargs):
        self.schedule()
        super(BaseJob, self).save(**kwargs)

    def delete(self, **kwargs):
        self.unschedule()
        super(BaseJob, self).delete(**kwargs)

    def schedule(self):
        self.unschedule()
        if self.is_schedulable() is False:
            return False

    def scheduler(self):
        return django_rq.get_scheduler(self.queue)

    def is_schedulable(self):
        if self.job_id:
            return False
        return self.enabled

    def unschedule(self):
        if self.job_id and self.is_scheduled():
            self.scheduler().cancel(self.job_id)
        self.job_id = None
        return True

    def parse_args(self):
        args = self.callable_args.all().order_by('id')
        return [arg.value() for arg in args]

    def parse_kwargs(self):
        kwargs = self.callable_kwargs.all().order_by('id')
        return dict([kwarg.value() for kwarg in kwargs])

    def function_string(self):
        func = self.callable + "(\u200b{})"  # zero-width space allows textwrap
        args = self.parse_args()
        args_list = [repr(arg) for arg in args]
        kwargs = self.parse_kwargs()
        kwargs_list = [k + '=' + repr(v) for (k, v) in kwargs.items()]
        return func.format(', '.join(args_list + kwargs_list))

    function_string.short_description = 'Callable'

    class Meta:
        abstract = True


class ScheduledTimeMixin(models.Model):

    scheduled_time = models.DateTimeField(_('scheduled time'))

    def schedule_time_utc(self):
        return utc(self.scheduled_time)

    class Meta:
        abstract = True


class ScheduledJob(ScheduledTimeMixin, BaseJob):
    repeat = None

    def schedule(self):
        result = super(ScheduledJob, self).schedule()
        if result is False:
            return False
        kwargs = self.parse_kwargs()
        if self.timeout:
            kwargs['timeout'] = self.timeout
        if self.result_ttl is not None:
            kwargs['job_result_ttl'] = self.result_ttl
        job = self.scheduler().enqueue_at(
            self.schedule_time_utc(),
            self.callable_func(),
            *self.parse_args(),
            **kwargs
        )
        self.job_id = job.id
        return True

    class Meta:
        verbose_name = _('Scheduled Job')
        verbose_name_plural = _('Scheduled Jobs')
        ordering = ('name', )


class RepeatableJob(ScheduledTimeMixin, BaseJob):

    UNITS = Choices(
        ('minutes', _('minutes')),
        ('hours', _('hours')),
        ('days', _('days')),
        ('weeks', _('weeks')),
    )

    interval = models.PositiveIntegerField(_('interval'))
    interval_unit = models.CharField(
        _('interval unit'), max_length=12, choices=UNITS, default=UNITS.hours
    )

    def interval_display(self):
        return '{} {}'.format(self.interval, self.get_interval_unit_display())

    def interval_seconds(self):
        kwargs = {
            self.interval_unit: self.interval,
        }
        return timedelta(**kwargs).total_seconds()

    def schedule(self):
        result = super(RepeatableJob, self).schedule()
        if result is False:
            return False
        kwargs = {
            'args': self.parse_args(),
            'kwargs': self.parse_kwargs(),
            'interval': self.interval_seconds(),
            'repeat': self.repeat
        }
        if self.timeout:
            kwargs['timeout'] = self.timeout
        if self.result_ttl is not None:
            kwargs['result_ttl'] = self.result_ttl
        job = self.scheduler().schedule(
            self.schedule_time_utc(),
            self.callable_func(),
            **kwargs
        )
        self.job_id = job.id
        return True

    class Meta:
        verbose_name = _('Repeatable Job')
        verbose_name_plural = _('Repeatable Jobs')
        ordering = ('name', )


class CronJob(BaseJob):
    result_ttl = None

    cron_string = models.CharField(
        _('cron string'), max_length=64,
        help_text=_('Define the schedule in a crontab like syntax.')
    )

    def clean(self):
        super(CronJob, self).clean()
        self.clean_cron_string()

    def clean_cron_string(self):
        try:
            croniter.croniter(self.cron_string)
        except ValueError as e:
            raise ValidationError({
                'cron_string': ValidationError(
                    _(str(e)), code='invalid')
            })

    def schedule(self):
        result = super(CronJob, self).schedule()
        if result is False:
            return False
        kwargs = {
            'args': self.parse_args(),
            'kwargs': self.parse_kwargs(),
            'repeat': self.repeat
        }
        if self.timeout:
            kwargs['timeout'] = self.timeout
        job = self.scheduler().cron(
            self.cron_string,
            self.callable_func(),
            **kwargs
        )
        self.job_id = job.id
        return True

    class Meta:
        verbose_name = _('Cron Job')
        verbose_name_plural = _('Cron Jobs')
        ordering = ('name', )
<|MERGE_RESOLUTION|>--- conflicted
+++ resolved
@@ -154,11 +154,7 @@
             })
 
     def is_scheduled(self):
-<<<<<<< HEAD
-        return self.job_id in self.scheduler() if self.job_id else False
-=======
         return self.job_id and self.job_id in self.scheduler()
->>>>>>> 901687fe
     is_scheduled.short_description = _('is scheduled?')
     is_scheduled.boolean = True
 
